--- conflicted
+++ resolved
@@ -81,15 +81,9 @@
     return Option(option_name, option_arg)
 end
 
-<<<<<<< HEAD
 meta_option_declarations = OptionDeclaration[
-    ("env", OPT_ARG, :env => arg->EnvCache(Base.parse_env(arg)))
     ("preview", OPT_SWITCH, :preview => true)
 ]
-=======
-# declare meta options here
-meta_option_declarations = OptionDeclaration[]
->>>>>>> 50f0861d
 meta_option_specs = OptionSpecs(meta_option_declarations)
 
 ################
@@ -758,43 +752,11 @@
     return ret, partial[range], should_complete
 end
 
-<<<<<<< HEAD
-=======
-function complete_command(s, i1, i2)
-    # only show short form commands when no input is given at all
-    cmp = filter(cmd -> startswith(cmd, s), isempty(s) ? all_commands_sorted : long_commands)
-    return cmp, i1:i2, !isempty(cmp)
-end
-
-function complete_option(s, i1, i2)
-    # only show short form options if only a dash is given
-    cmp = filter(cmd -> startswith(cmd, s), length(s) == 1 && first(s) == '-' ?
-                                                all_options_sorted :
-                                                long_options)
-    return cmp, i1:i2, !isempty(cmp)
-end
-
-function complete_package(s, i1, i2, lastcommand, project_opt)
-    if lastcommand in [CMD_STATUS, CMD_RM, CMD_UP, CMD_TEST, CMD_BUILD, CMD_FREE, CMD_PIN]
-        return complete_installed_package(s, i1, i2, project_opt)
-    elseif lastcommand in [CMD_ADD, CMD_DEVELOP]
-        if occursin(Base.Filesystem.path_separator_re, s)
-            return complete_local_path(s, i1, i2)
-        else
-            rps = complete_remote_package(s, i1, i2)
-            lps = complete_local_path(s, i1, i2)
-            return vcat(rps[1], lps[1]), isempty(rps[1]) ? lps[2] : i1:i2, length(rps[1]) + length(lps[1]) > 0
-        end
-    end
-    return String[], 0:-1, false
-end
-
 function complete_local_path(s, i1, i2)
     cmp = REPL.REPLCompletions.complete_path(s, i2)
     [REPL.REPLCompletions.completion_text(p) for p in cmp[1]], cmp[2], !isempty(cmp[1])
 end
 
->>>>>>> 50f0861d
 function complete_installed_package(s, i1, i2, project_opt)
     pkgs = project_opt ? API.__installed(PKGMODE_PROJECT) : API.__installed()
     pkgs = sort!(collect(keys(filter((p) -> p[2] != nothing, pkgs))))
@@ -838,7 +800,13 @@
     elseif lastcommand in [CMD_STATUS, CMD_RM, CMD_UP, CMD_TEST, CMD_BUILD, CMD_FREE, CMD_PIN]
         return complete_installed_package(to_complete, i1, i2, project_opt)
     elseif lastcommand in [CMD_ADD, CMD_DEVELOP]
-        return complete_remote_package(to_complete, i1, i2)
+        if occursin(Base.Filesystem.path_separator_re, to_complete)
+            return complete_local_path(to_complete, i1, i2)
+        else
+            rps = complete_remote_package(to_complete, i1, i2)
+            lps = complete_local_path(to_complete, i1, i2)
+            return vcat(rps[1], lps[1]), isempty(rps[1]) ? lps[2] : i1:i2, length(rps[1]) + length(lps[1]) > 0
+        end
     end
     return String[], 0:-1, false
 end
